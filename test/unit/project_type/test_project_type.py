from box.test.genty import genty, genty_dataset
from subprocess import TimeoutExpired
from unittest.mock import MagicMock, ANY

from app.master.job_config import JobConfig
from app.project_type.project_type import ProjectType
from app.util.safe_thread import SafeThread
from app.util.unhandled_exception_handler import UnhandledExceptionHandler
from test.framework.base_unit_test_case import BaseUnitTestCase


@genty
class TestProjectType(BaseUnitTestCase):

    def setUp(self):
        super().setUp()
        self.mock_popen = self.patch('app.project_type.project_type.Popen').return_value
        self.mock_killpg = self.patch('os.killpg')

    def test_required_constructor_args_are_correctly_detected_without_defaults(self):
        actual_required_args = _FakeEnvWithoutDefaultArgs.required_constructor_argument_names()
        expected_required_args = ['earth', 'wind', 'water', 'fire', 'heart']
        self.assertListEqual(actual_required_args, expected_required_args)

    def test_required_constructor_args_are_correctly_detected_with_defaults(self):
        actual_required_args = _FakeEnvWithDefaultArgsAndDocs.required_constructor_argument_names()
        expected_required_args = ['earth', 'wind', 'water']
        self.assertListEqual(actual_required_args, expected_required_args)

    @genty_dataset(
        arg_with_standard_doc=('earth', 'doc for earth param', True, None),
        arg_with_multiline_param_doc=('wind', 'doc for wind param...', True, None),
        arg_with_no_type_doc=('water', 'doc for water param', True, None),
        optional_arg_with_no_param_doc=('fire', None, False, 'flaming'),
        optional_arg_with_no_docs=('heart', None, False, 'bleeding'),
    )
    def test_constructor_args_info_returns_expected_data(
            self,
            arg_name,
            expected_help_string,
            expected_required_flag,
            expected_default_value,
    ):
        arguments_info = _FakeEnvWithDefaultArgsAndDocs.constructor_arguments_info()
        argument_info = arguments_info[arg_name]

        self.assertEqual(argument_info.help, expected_help_string,
                         'Actual help string should match expected.')
        self.assertEqual(argument_info.required, expected_required_flag,
                         'Actual required flag should match expected.')
        self.assertEqual(argument_info.default, expected_default_value,
                         'Actual default value for argument should match expected.')

    def test_teardown_build_runs_teardown(self):
        job_config = JobConfig('name', 'setup', 'teardown', 'command', 'atomizer', 10)
        project_type = ProjectType()
        project_type.job_config = MagicMock(return_value=job_config)
        project_type.execute_command_in_project = MagicMock(return_value=('', 0))

        project_type.teardown_build()

        project_type.execute_command_in_project.assert_called_with('teardown', timeout=None)

    def test_execute_command_in_project_does_not_choke_on_weird_command_output(self):
        some_weird_output = b'\xbf\xe2\x98\x82'  # the byte \xbf is invalid unicode
        self.mock_popen.communicate.return_value = (some_weird_output, None)
        self.mock_popen.returncode = (some_weird_output, None)

        project_type = ProjectType()
        project_type.execute_command_in_project('fake command')
        # test is successful if no exception is raised!

    @genty_dataset(
        no_blacklist=(['earth', 'wind', 'water'], None, True),
        with_blacklist=(['earth'], ['earth'], False),
        with_blacklist_others_exist=(['wind', 'water'], ['earth'], True)
    )
    def test_constructor_argument_info_with_blacklist(
            self,
            args_to_check,
            blacklist,
            expected):
        project_type = _FakeEnvWithDefaultArgsAndDocs('dirt', 'breeze', 'drop')
        arg_mapping = project_type.constructor_arguments_info(blacklist)
        for arg_name in args_to_check:
            self.assertEqual(arg_name in arg_mapping, expected)

    def test_calling_kill_subprocesses_will_break_out_of_command_execution_wait_loop(self):
        self._mock_out_popen_communicate()

        project_type = ProjectType()
        command_thread = SafeThread(target=project_type.execute_command_in_project, args=('echo The power is yours!',))

        # This calls execute_command_in_project() on one thread, and calls kill_subprocesses() on another. The
        # kill_subprocesses() call should cause the first thread to exit.
        command_thread.start()
        project_type.kill_subprocesses()

        # This *should* join immediately, but we specify a timeout just in case something goes wrong so that the test
        # doesn't hang. A successful join implies success. We also use the UnhandledExceptionHandler so that exceptions
        # propagate from the child thread to the test thread and fail the test.
        with UnhandledExceptionHandler.singleton():
            command_thread.join(timeout=10)
            if command_thread.is_alive():
                self.mock_killpg()  # Calling killpg() causes the command thread to end.
                self.fail('project_type.kill_subprocesses should cause the command execution wait loop to exit.')

<<<<<<< HEAD
        mock_killpg.assert_called_once_with(55555, ANY)  # Note: os.killpg does not accept keyword args.
=======
        self.mock_killpg.assert_called_once_with(pgid=55555, sig=ANY)
>>>>>>> f579d6df

    def test_command_exiting_normally_will_break_out_of_command_execution_wait_loop(self):
        # Simulate Popen.communicate() timing out twice before command completes and returns output.
        timeout_exc = TimeoutExpired(None, 1)
        self.mock_popen.communicate.side_effect = [timeout_exc, timeout_exc, (b'fake_output', b'fake_error')]
        self.mock_popen.returncode = 0
        self.mock_popen.pid = 55555

        project_type = ProjectType()
        actual_output, actual_return_code = project_type.execute_command_in_project('echo The power is yours!')

        self.assertEqual(self.mock_killpg.call_count, 0, 'os.killpg should not be called when command exits normally.')
        self.assertEqual(actual_output, 'fake_output\nfake_error', 'Output should contain stdout and stderr.')

    def test_timing_out_will_break_out_of_command_execution_wait_loop_and_kill_subprocesses(self):
        mock_time = self.patch('time.time')
        mock_time.side_effect = [0.0, 100.0, 200.0, 300.0]  # time increases by 100 seconds with each loop
        self._mock_out_popen_communicate()
        project_type = ProjectType()

        actual_output, actual_return_code = project_type.execute_command_in_project(
            command='sleep 99',
            timeout=250,
        )

        self.assertEqual(self.mock_killpg.call_count, 1, 'os.killpg should be called when execution times out.')
        self.assertEqual(actual_output, 'fake output\nfake error', 'Output should contain stdout and stderr.')

    @genty_dataset(
        with_specified_timeout=(30,),
        with_no_timeout=(None,),
    )
    def test_teardown_build_executes_teardown_command(self, expected_timeout):
        project_type = ProjectType()
        mock_execute = MagicMock(return_value=('fake output', 0))
        project_type.execute_command_in_project = mock_execute
        project_type.job_config = MagicMock()

        if expected_timeout:
            project_type.teardown_build(timeout=expected_timeout)
        else:
            project_type.teardown_build()

        mock_execute.assert_called_once_with(ANY, timeout=expected_timeout)

    def _mock_out_popen_communicate(self):
        """
        Replace the Popen.communicate() call with a fake implementation.
        """
        def fake_communicate(timeout=None):
            # The fake implementation is that communicate() times out forever until os.killpg is called.
            if self.mock_killpg.call_count == 0 and timeout is not None:
                raise TimeoutExpired(None, timeout)
            elif self.mock_killpg.call_count > 0:
                return b'fake output', b'fake error'
            self.fail('Popen.communicate() should not be called without a timeout before os.killpg has been called.')

        self.mock_popen.communicate.side_effect = fake_communicate
        self.mock_popen.returncode = 1
        self.mock_popen.pid = 55555


class _FakeEnvWithoutDefaultArgs(ProjectType):
    def __init__(self, earth, wind, water, fire, heart):
        super().__init__()


class _FakeEnvWithDefaultArgsAndDocs(ProjectType):
    def __init__(self, earth, wind, water, fire='flaming', heart='bleeding'):
        """
        When your powers combine, I am... excited?
        (Note: The below parameter docs are intentionally inconsistent.)

        :param earth: doc for earth param
        :type earth: EarthObject
        :param wind: doc for wind param...
            and some other documentation we'd expect not to be exposed.
        :type wind: WindObject
        :param water: doc for water param
        :type fire: Fire Object
        :return: the captain of the planet
        :rtype: Captain
        """
        super().__init__()<|MERGE_RESOLUTION|>--- conflicted
+++ resolved
@@ -105,11 +105,7 @@
                 self.mock_killpg()  # Calling killpg() causes the command thread to end.
                 self.fail('project_type.kill_subprocesses should cause the command execution wait loop to exit.')
 
-<<<<<<< HEAD
-        mock_killpg.assert_called_once_with(55555, ANY)  # Note: os.killpg does not accept keyword args.
-=======
-        self.mock_killpg.assert_called_once_with(pgid=55555, sig=ANY)
->>>>>>> f579d6df
+        self.mock_killpg.assert_called_once_with(55555, ANY)  # Note: os.killpg does not accept keyword args.
 
     def test_command_exiting_normally_will_break_out_of_command_execution_wait_loop(self):
         # Simulate Popen.communicate() timing out twice before command completes and returns output.
